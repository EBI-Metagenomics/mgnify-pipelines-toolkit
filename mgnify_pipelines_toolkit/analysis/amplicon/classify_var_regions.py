--- conflicted
+++ resolved
@@ -400,14 +400,7 @@
         normalised_matches[run_id] = dict()
         region_counter = defaultdict(int)
 
-<<<<<<< HEAD
-        # filter out domains with <1%
-        multiregion_matches = {
-            d: v for d, v in multiregion_matches.items() if len(v) / len(data) >= 0.01
-        }
-=======
         regions_to_remove = []
->>>>>>> 098f094a
 
         for model, value in multiregion_matches.items():
             marker_gene = determine_marker_gene(determine_domain(model))
@@ -423,9 +416,6 @@
             logging.info("No output will be produced - too few sequences in a domain")
             continue
 
-<<<<<<< HEAD
-        run_status = "one"
-=======
         models_to_remove = []
 
         for model, value in multiregion_matches.items():
@@ -443,7 +433,6 @@
         print(multiregion_matches)
 
         run_status = 'one'
->>>>>>> 098f094a
         run_result = dict()
         total_useful_sequences = 0.0
         temp_seq_counter = dict()
@@ -582,13 +571,5 @@
     logging.info("Elapsed time: {0:.2f} seconds".format(t_fact))
 
 
-<<<<<<< HEAD
 if __name__ == "__main__":
-    main()
-
-# don't print json
-# name the tsv file better
-=======
-if __name__ == '__main__':
-    main()
->>>>>>> 098f094a
+    main()