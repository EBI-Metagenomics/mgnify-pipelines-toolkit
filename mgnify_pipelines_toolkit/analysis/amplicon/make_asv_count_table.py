--- conflicted
+++ resolved
@@ -33,10 +33,6 @@
 
     parser.add_argument("-t", "--taxa", required=True, type=str, help="Path to taxa file")
     parser.add_argument("-f", "--fwd", required=True, type=str, help="Path to DADA2 forward map file")
-<<<<<<< HEAD
-    parser.add_argument("-r", "--rev", required=False, type=str, help="Path to DADA2 reverse map file")
-=======
->>>>>>> ad810c0f
     parser.add_argument(
         "-a",
         "--amp",
@@ -299,10 +295,6 @@
             for tax_assignment, count in tax_assignment_dict.items():
                 fw.write(f"{count}\t{tax_assignment}\n")
 
-<<<<<<< HEAD
-        asv_count_df = generate_asv_count_dict(asv_dict)
-        asv_count_df.to_csv(f"./{sample}_{amp_region}_asv_read_counts.tsv", sep="\t", index=False)
-=======
         asv_count_df = generate_asv_count_df(asv_dict)
         asv_count_df.to_csv(f"./{sample}_{amp_region}_asv_read_counts.tsv", sep="\t", index=False)
     else:  # create empty files instead, a lot easier this way since these will be concatenated in a later pipeline module
@@ -310,7 +302,6 @@
         fw.close()
         fw = open(f"./{sample}_{amp_region}_asv_read_counts.tsv", "w")
         fw.close()
->>>>>>> ad810c0f
 
 
 if __name__ == "__main__":
