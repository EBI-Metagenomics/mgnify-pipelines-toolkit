--- conflicted
+++ resolved
@@ -207,17 +207,10 @@
 
         df_grouped = df_grouped.rename(
             columns={
-<<<<<<< HEAD
-                "product": "classid",
-            }
-        )
-        df_grouped["description"] = df_grouped["classid"].apply(
-=======
                 "product": "label",
             }
         )
-        df_grouped["Description"] = df_grouped["label"].apply(
->>>>>>> f73b5a3f
+        df_grouped["description"] = df_grouped["label"].apply(
             lambda x: ",".join(
                 [
                     DESCRIPTIONS.get(cls.strip().lower(), cls.strip())
@@ -225,15 +218,7 @@
                 ]
             )
         )
-<<<<<<< HEAD
-        df_grouped = df_grouped[["classid", "description", "count"]]
-=======
-        df_grouped = df_grouped[["label", "Description", "Count"]]
-        df_grouped = df_grouped.rename(columns={
-            "Description": "description",
-            "Count": "count"
-        })
->>>>>>> f73b5a3f
+        df_grouped = df_grouped[["label", "description", "count"]]
         df_grouped.to_csv(output_filename, sep="\t", index=False)
 
 
