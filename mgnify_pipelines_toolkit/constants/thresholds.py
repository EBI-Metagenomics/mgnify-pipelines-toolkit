--- conflicted
+++ resolved
@@ -26,12 +26,9 @@
 # used by library_strategy_checker in analysis.shared
 MIN_AMPLICON_STRATEGY_CHECK = 0.30
 
-<<<<<<< HEAD
-=======
+
 # used by markergene_study_summary in analysis.shared
 MAJORITY_MARKER_PROPORTION = 0.45
-
->>>>>>> b0ad3493
 # used by gff_toolkit in analysis.assembly
 EVALUE_CUTOFF_IPS = 1e-10
 EVALUE_CUTOFF_EGGNOG = 1e-10