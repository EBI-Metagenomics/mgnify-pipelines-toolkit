--- conflicted
+++ resolved
@@ -64,7 +64,6 @@
     "pytest-workflow==2.0.1",
     "biopython==1.82",
     "pandas==2.0.2",
-<<<<<<< HEAD
     "numpy==1.26.0"
 ]
 
@@ -74,8 +73,4 @@
     "black==24.8.0",
     "flake8==7.1.1",
     "pep8-naming==0.14.1"
-=======
-    "numpy==1.26.0",
-    "regex==2023.12.25"
->>>>>>> 098f094a
 ]