--- conflicted
+++ resolved
@@ -1,10 +1,6 @@
 [project]
 name = "mgnify_pipelines_toolkit"
-<<<<<<< HEAD
-version = "1.0.8"
-=======
 version = "1.0.9"
->>>>>>> 66b6b308
 readme = "README.md"
 license = {text = "Apache Software License 2.0"}
 authors = [
