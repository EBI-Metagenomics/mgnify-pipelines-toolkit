[project]
name = "mgnify_pipelines_toolkit"
<<<<<<< HEAD
version = "1.4.4"
=======
version = "1.4.3"
>>>>>>> 5b5f80b0
readme = "README.md"
license = { text = "Apache Software License 2.0" }
authors = [
    { name = "MGnify team", email = "metagenomics-help@ebi.ac.uk" },
]
keywords = ["bioinformatics", "pipelines", "metagenomics"]
description = "Collection of scripts and tools for MGnify pipelines"
requires-python = ">=3.11"
classifiers = [
    "Programming Language :: Python :: 3",
    "License :: OSI Approved :: Apache Software License",
    "Operating System :: OS Independent",
]

dependencies = [
    "biopython>=1.85",
    "numpy>=2.2.4,<3",
    "pandas>=2.2.3,<3",
    "requests>=2.32.3,<3",
    "click>=8.1.8,<9",
    "pandera>=0.23.1,<0.24",
    "pyfastx>=2.2.0,<3",
    "intervaltree>=3.1.0,<4",
    "isort>=6.1.0",
]

[build-system]
requires = ["setuptools>=61.0"]
build-backend = "setuptools.build_meta"

[tool.setuptools]
packages = ["mgnify_pipelines_toolkit",
    "mgnify_pipelines_toolkit.analysis",
    "mgnify_pipelines_toolkit.constants",
    "mgnify_pipelines_toolkit.utils",
    "mgnify_pipelines_toolkit.schemas",
    "mgnify_pipelines_toolkit.analysis.shared",
    "mgnify_pipelines_toolkit.analysis.amplicon",
    "mgnify_pipelines_toolkit.analysis.assembly",
    "mgnify_pipelines_toolkit.analysis.genomes",
    "mgnify_pipelines_toolkit.analysis.rawreads",
    "mgnify_pipelines_toolkit.ena",
]

[project.scripts]
# analysis.shared #
get_subunits = "mgnify_pipelines_toolkit.analysis.shared.get_subunits:main"
get_subunits_coords = "mgnify_pipelines_toolkit.analysis.shared.get_subunits_coords:main"
mapseq2biom = "mgnify_pipelines_toolkit.analysis.shared.mapseq2biom:main"
fastq_suffix_header_check = "mgnify_pipelines_toolkit.analysis.shared.fastq_suffix_header_check:main"
library_strategy_check = "mgnify_pipelines_toolkit.analysis.shared.library_strategy_check:main"
markergene_study_summary = "mgnify_pipelines_toolkit.analysis.shared.markergene_study_summary:main"
convert_cmscan_to_cmsearch_tblout = "mgnify_pipelines_toolkit.analysis.shared.convert_cmscan_to_cmsearch_tblout:main"
dwc_summary_generator = "mgnify_pipelines_toolkit.analysis.shared.dwc_summary_generator:cli"
amr_integrator = "mgnify_pipelines_toolkit.analysis.shared.amrintegrator:main"
# analysis.amplicon #
classify_var_regions = "mgnify_pipelines_toolkit.analysis.amplicon.classify_var_regions:main"
make_asv_count_table = "mgnify_pipelines_toolkit.analysis.amplicon.make_asv_count_table:main"
remove_ambiguous_reads = "mgnify_pipelines_toolkit.analysis.amplicon.remove_ambiguous_reads:main"
rev_comp_se_primers = "mgnify_pipelines_toolkit.analysis.amplicon.rev_comp_se_primers:main"
mapseq_to_asv_table = "mgnify_pipelines_toolkit.analysis.amplicon.mapseq_to_asv_table:main"
permute_primers = "mgnify_pipelines_toolkit.analysis.amplicon.permute_primers:main"
primer_val_classification = "mgnify_pipelines_toolkit.analysis.amplicon.primer_val_classification:main"
amplicon_study_summary_generator = "mgnify_pipelines_toolkit.analysis.amplicon.study_summary_generator:cli"
# analysis.assembly #
krona_txt_from_cat_classification = "mgnify_pipelines_toolkit.analysis.assembly.krona_txt_from_cat_classification:main"
add_rhea_chebi_annotation = "mgnify_pipelines_toolkit.analysis.assembly.add_rhea_chebi_annotation:main"
combined_gene_caller_merge = "mgnify_pipelines_toolkit.analysis.assembly.combined_gene_caller_merge:main"
generate_gaf = "mgnify_pipelines_toolkit.analysis.assembly.generate_gaf:main"
summarise_goslims = "mgnify_pipelines_toolkit.analysis.assembly.summarise_goslims:main"
antismash_gff_builder = "mgnify_pipelines_toolkit.analysis.assembly.antismash_gff_builder:main"
assembly_study_summary_generator = "mgnify_pipelines_toolkit.analysis.assembly.study_summary_generator:cli"
summarise_sanntis_bgcs = "mgnify_pipelines_toolkit.analysis.assembly.summarise_sanntis_bgcs:main"
summarise_antismash_bgcs = "mgnify_pipelines_toolkit.analysis.assembly.summarise_antismash_bgcs:main"
gff_toolkit = "mgnify_pipelines_toolkit.analysis.assembly.gff_toolkit:main"
process_dbcan_clusters = "mgnify_pipelines_toolkit.analysis.assembly.process_dbcan_result_clusters:main"
process_dbcan_cazys = "mgnify_pipelines_toolkit.analysis.assembly.process_dbcan_result_cazys:main"
# analysis.rawreads #
rawreads_study_summary_generator = "mgnify_pipelines_toolkit.analysis.rawreads.study_summary_generator:cli"
# genomes #
genomes_extract_bacterial_rrnas_as_tsv = "mgnify_pipelines_toolkit.analysis.genomes.rna.extract_bacterial_rrnas_as_tsv:main"
genomes_extract_rrnas_as_fasta = "mgnify_pipelines_toolkit.analysis.genomes.rna.extract_rrnas_as_fasta:main"
genomes_extract_trnas = "mgnify_pipelines_toolkit.analysis.genomes.rna.extract_trnas:main"

# utils
fasta_to_delimited = "mgnify_pipelines_toolkit.utils.fasta_to_delimited:main"
get_mpt_version = "mgnify_pipelines_toolkit.utils.get_mpt_version:main"

# ena webin-cli runner and handler
webin_cli_handler = "mgnify_pipelines_toolkit.ena.webin_cli_handler:main"

[project.optional-dependencies]
test = [
    "pytest>=8.3.5,<9",
    "pytest-md>=0.2.0",
    "pytest-workflow==2.1.0",
]

dev = [
    "pre-commit>=4.2.0",
    "black>=25.1.0",
    "ruff>=0.8.4",
]

[tool.black]
line-length = 150

[tool.ruff]
line-length = 150

[tool.ruff.lint]
ignore = ["E741", "E203"]

[tool.isort]
profile = "black"<|MERGE_RESOLUTION|>--- conflicted
+++ resolved
@@ -1,10 +1,6 @@
 [project]
 name = "mgnify_pipelines_toolkit"
-<<<<<<< HEAD
 version = "1.4.4"
-=======
-version = "1.4.3"
->>>>>>> 5b5f80b0
 readme = "README.md"
 license = { text = "Apache Software License 2.0" }
 authors = [
