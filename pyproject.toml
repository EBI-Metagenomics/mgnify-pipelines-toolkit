--- conflicted
+++ resolved
@@ -1,10 +1,6 @@
 [project]
 name = "mgnify_pipelines_toolkit"
-<<<<<<< HEAD
-version = "1.2.11"
-=======
 version = "1.3.0"
->>>>>>> dbf21387
 readme = "README.md"
 license = { text = "Apache Software License 2.0" }
 authors = [
