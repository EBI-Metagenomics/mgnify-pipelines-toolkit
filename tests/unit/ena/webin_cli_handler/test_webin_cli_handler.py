--- conflicted
+++ resolved
@@ -1,21 +1,12 @@
 import os
 import subprocess
 import time
-<<<<<<< HEAD
-=======
-
-import pytest
->>>>>>> 94767bcd
 
 timestamp = int(time.time())
 timestamp_genomes = int(time.time())
 webin_version = os.getenv("WEBIN_CLI_VERSION")
 
-
-<<<<<<< HEAD
-=======
 @pytest.mark.webin_cli
->>>>>>> 94767bcd
 class TestWebinCliHandler:
     def test_validate_assembly_upload(self, tmp_path):
         command = [
